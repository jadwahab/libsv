--- conflicted
+++ resolved
@@ -132,7 +132,6 @@
 	bt.Inputs = append(bt.Inputs, input)
 }
 
-<<<<<<< HEAD
 // AddUTXO function
 func (bt *BitcoinTransaction) AddUTXO(txID string, vout uint32, script string, satoshis uint64) error {
 	i := &Input{
@@ -152,10 +151,7 @@
 	return nil
 }
 
-// InputCount returns the number of transaction inputs
-=======
 // InputCount returns the number of transaction inputs.
->>>>>>> d1399f8d
 func (bt *BitcoinTransaction) InputCount() int {
 	return len(bt.Inputs)
 }

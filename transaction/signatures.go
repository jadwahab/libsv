--- conflicted
+++ resolved
@@ -5,7 +5,6 @@
 	"cryptolib"
 	"encoding/binary"
 	"encoding/hex"
-	"fmt"
 	"log"
 
 	"github.com/btcsuite/btcd/btcec"
@@ -69,8 +68,6 @@
 
 		for _, privateKey := range privateKeys {
 			sig := getSignatureForInput(input, transaction, privateKey, uint32(idx), sigtype)
-			fmt.Printf("SIG: %x\n", sig[0].Signature)
-
 			sigs = append(sigs, sig...)
 		}
 	}
@@ -82,11 +79,9 @@
 	sigs := make([]*Signature, 0)
 
 	hashData := hash160(privateKey.PubKey().SerializeCompressed())
-	fmt.Printf("%x\n", hashData)
 
 	if bytes.Compare(hashData, input.script.getPublicKeyHash()) == 0 {
 		sighash := sighashForForkID(transaction, sigtype, index, *input.script, input.previousTxAmount)
-		fmt.Printf("SIGHASH: %x\n", sighash)
 
 		s, err := privateKey.Sign(cryptolib.ReverseBytes(sighash))
 		if err != nil {
@@ -113,7 +108,6 @@
 	return sigs
 }
 
-<<<<<<< HEAD
 func sighashForForkID(transaction *BitcoinTransaction, sighashType uint32, inputNumber uint32, subscript Script, satoshis uint64) []byte {
 
 	input := transaction.Inputs[inputNumber]
@@ -163,14 +157,12 @@
 
 	if sighashType&SighashAnyoneCanPay == 0 {
 		hashPrevouts = getPrevoutHash(transaction)
-		fmt.Printf("%x\n", hashPrevouts)
 	}
 
 	if sighashType&SighashAnyoneCanPay == 0 &&
 		(sighashType&31) != SighashSingle &&
 		(sighashType&31) != SighashNone {
 		hashSequence = getSequenceHash(transaction)
-		fmt.Printf("%x\n", hashSequence)
 	}
 
 	if (sighashType&31) != SighashSingle && (sighashType&31) != SighashNone {
@@ -178,7 +170,6 @@
 	} else if (sighashType&31) == SighashSingle && inputNumber < uint32(len(transaction.Outputs)) {
 		hashOutputs = getOutputsHash(transaction, int32(inputNumber))
 	}
-	fmt.Printf("%x\n", hashOutputs)
 
 	buf := make([]byte, 0)
 
@@ -226,248 +217,4 @@
 	buf = append(buf, st...)
 	ret := cryptolib.Sha256d(buf)
 	return cryptolib.ReverseBytes(ret)
-}
-=======
-// func sighashForForkID(transaction *BitcoinTransaction, sighashType uint32, inputNumber uint32, subscript string, satoshis uint64) {
-// 	input = transaction.inputs[inputNumber]
-
-// 	getPrevoutHash := func(tx *BitcoinTransaction) []byte {
-// 		buf := make([]byte, 0)
-
-// 		for _, in := range tx.Inputs {
-// 			buf = append(buf, reverseBytes(in.PreviousTXID)...)
-// 			oi := make([]byte, 4)
-// 			binary.LittleEndian.PutUint32(oi, in.OutputIndex)
-// 			buf = append(buf, oi...)
-// 		}
-
-// 		return cryptolib.Sha256d(buf)
-// 	}
-
-// 	getSequenceHash := func(tx *BitcoinTransaction) []byte {
-// 		buf := make([]byte, 0)
-
-// 		for _, in := range tx.Inputs {
-// 			oi := make([]byte, 4)
-// 			binary.LittleEndian.PutUint32(oi, in.sequenceNumber)
-// 			buf = append(buf, oi...)
-// 		}
-
-// 		return cryptolib.Sha256d(buf)
-// 	}
-
-// 	getOutputsHash := func(tx *BitcoinTransaction, n int) {
-// 		buf := make([]byte, 0)
-
-// 		if n == -1 {
-// 			for _, out := range tx.Outputs {
-// 				buf = append(buf, out...)
-// 			}
-// 		} else {
-// 			buf = append(buf, tx.Outputs[n]...)
-// 		}
-
-// 		return cryptolib.Sha256d(buf)
-// 	}
-
-// 	hashPrevouts := make([]byte, 32)
-// 	hashSequence := make([]byte, 32)
-// 	hashOutputs := make([]byte, 32)
-
-// 	if !(sighashType & Signature.SIGHASH_ANYONECANPAY) {
-// 		hashPrevouts = getPrevoutHash(transaction)
-// 	}
-
-// 	if !(sighashType & Signature.SIGHASH_ANYONECANPAY) &&
-// 		(sighashType&31) != Signature.SIGHASH_SINGLE &&
-// 		(sighashType&31) != Signature.SIGHASH_NONE {
-// 		hashSequence = getSequenceHash(transaction)
-// 	}
-
-// 	if (sighashType&31) != Signature.SIGHASH_SINGLE && (sighashType&31) != Signature.SIGHASH_NONE {
-// 		hashOutputs = getOutputsHash(transaction, -1)
-// 	} else if (sighashType&31) == Signature.SIGHASH_SINGLE && inputNumber < transaction.outputs.length {
-// 		hashOutputs = getOutputsHash(transaction, inputNumber)
-// 	}
-
-// 	buf := make([]byte, 0)
-
-// 	// Version
-// 	v := make([]byte, 4)
-// 	binary.LittleEndian.PutUint32(v, tx.Version)
-// 	buf = append(buf, v...)
-
-// 	// Input prevouts/nSequence (none/all, depending on flags)
-// 	buf = append(buf, hashPrevouts...)
-// 	buf = append(buf, hashSequence...)
-
-// 	//  outpoint (32-byte hash + 4-byte little endian)
-// 	buf = append(buf, reverseBytes(in.PreviousTXID)...)
-// 	oi := make([]byte, 4)
-// 	binary.LittleEndian.PutUint32(oi, in.OutputIndex)
-// 	buf = append(buf, oi...)
-
-// 	// scriptCode of the input (serialized as scripts inside CTxOuts)
-// 	buf = append(buf, Varint(len(subscript))...)
-// 	buf = append(buf, subscript...)
-
-// 	// value of the output spent by this input (8-byte little endian)
-// 	sat := make([]byte, 8)
-// 	binary.LittleEndian.PutUint64(sat, satoshis)
-// 	buf = append(buf, sat...)
-
-// 	// nSequence of the input (4-byte little endian)
-// 	seq := make([]byte, 4)
-// 	binary.LittleEndian.PutUint32(seq, in.sequenceNumber)
-// 	buf = append(buf, seq...)
-
-// 	// Outputs (none/one/all, depending on flags)
-// 	buf = append(buf, hashOutputs...)
-
-// 	// Locktime
-// 	lt := make([]byte, 4)
-// 	binary.LittleEndian.PutUint32(lt, tx.LockTime)
-// 	buf = append(buf, lt...)
-
-// 	// sighashType
-// 	//writer.writeUInt32LE(sighashType >>> 0)
-// 	st := make([]byte, 4)
-// 	binary.LittleEndian.PutUint32(st, sighashType>>0)
-// 	buf = append(buf, st...)
-
-// 	ret := cryptolib.Sha256d(buf)
-// 	return ReverseBytes(ret)
-// }
-
-/*
-def SignatureHashForkId(script, txTo, inIdx, hashtype, amount):
-
-    hashPrevouts = 0
-    hashSequence = 0
-    hashOutputs = 0
-
-    if not (hashtype & SIGHASH_ANYONECANPAY):
-        serialize_prevouts = bytes()
-        for i in txTo.vin:
-            serialize_prevouts += i.prevout.serialize()
-        hashPrevouts = uint256_from_str(hash256(serialize_prevouts))
-
-    if (not (hashtype & SIGHASH_ANYONECANPAY) and (hashtype & 0x1f) != SIGHASH_SINGLE and (hashtype & 0x1f) != SIGHASH_NONE):
-        serialize_sequence = bytes()
-        for i in txTo.vin:
-            serialize_sequence += struct.pack("<I", i.nSequence)
-        hashSequence = uint256_from_str(hash256(serialize_sequence))
-
-    if ((hashtype & 0x1f) != SIGHASH_SINGLE and (hashtype & 0x1f) != SIGHASH_NONE):
-        serialize_outputs = bytes()
-        for o in txTo.vout:
-            serialize_outputs += o.serialize()
-        hashOutputs = uint256_from_str(hash256(serialize_outputs))
-    elif ((hashtype & 0x1f) == SIGHASH_SINGLE and inIdx < len(txTo.vout)):
-        serialize_outputs = txTo.vout[inIdx].serialize()
-        hashOutputs = uint256_from_str(hash256(serialize_outputs))
-
-    ss = bytes()
-    ss += struct.pack("<i", txTo.nVersion)
-    ss += ser_uint256(hashPrevouts)
-    ss += ser_uint256(hashSequence)
-    ss += txTo.vin[inIdx].prevout.serialize()
-    ss += ser_string(script)
-    ss += struct.pack("<q", amount)
-    ss += struct.pack("<I", txTo.vin[inIdx].nSequence)
-    ss += ser_uint256(hashOutputs)
-    ss += struct.pack("<i", txTo.nLockTime)
-    ss += struct.pack("<I", hashtype)
-
-    return hash256(ss)
-
-*/
-
-/*
-uint256 GetPrevoutHash(const CTransaction &txTo) {
-    CHashWriter ss(SER_GETHASH, 0);
-    for (size_t n = 0; n < txTo.vin.size(); n++) {
-        ss << txTo.vin[n].prevout;
-    }
-    return ss.GetHash();
-}
-
-uint256 GetSequenceHash(const CTransaction &txTo) {
-    CHashWriter ss(SER_GETHASH, 0);
-    for (size_t n = 0; n < txTo.vin.size(); n++) {
-        ss << txTo.vin[n].nSequence;
-    }
-    return ss.GetHash();
-}
-
-uint256 GetOutputsHash(const CTransaction &txTo) {
-    CHashWriter ss(SER_GETHASH, 0);
-    for (size_t n = 0; n < txTo.vout.size(); n++) {
-        ss << txTo.vout[n];
-    }
-    return ss.GetHash();
-}
-
-} // namespace
-
-PrecomputedTransactionData::PrecomputedTransactionData(
-    const CTransaction &txTo) {
-    hashPrevouts = GetPrevoutHash(txTo);
-    hashSequence = GetSequenceHash(txTo);
-    hashOutputs = GetOutputsHash(txTo);
-}
-
-uint256 SignatureHash(const CScript &scriptCode, const CTransaction &txTo,
-                      unsigned int nIn, SigHashType sigHashType,
-                      const Amount amount,
-                      const PrecomputedTransactionData *cache, uint32_t flags) {
-    if (sigHashType.hasForkId() && (flags & SCRIPT_ENABLE_SIGHASH_FORKID)) {
-        uint256 hashPrevouts;
-        uint256 hashSequence;
-        uint256 hashOutputs;
-
-        if (!sigHashType.hasAnyoneCanPay()) {
-            hashPrevouts = cache ? cache->hashPrevouts : GetPrevoutHash(txTo);
-        }
-
-        if (!sigHashType.hasAnyoneCanPay() &&
-            (sigHashType.getBaseType() != BaseSigHashType::SINGLE) &&
-            (sigHashType.getBaseType() != BaseSigHashType::NONE)) {
-            hashSequence = cache ? cache->hashSequence : GetSequenceHash(txTo);
-        }
-
-        if ((sigHashType.getBaseType() != BaseSigHashType::SINGLE) &&
-            (sigHashType.getBaseType() != BaseSigHashType::NONE)) {
-            hashOutputs = cache ? cache->hashOutputs : GetOutputsHash(txTo);
-        } else if ((sigHashType.getBaseType() == BaseSigHashType::SINGLE) &&
-                   (nIn < txTo.vout.size())) {
-            CHashWriter ss(SER_GETHASH, 0);
-            ss << txTo.vout[nIn];
-            hashOutputs = ss.GetHash();
-        }
-
-        CHashWriter ss(SER_GETHASH, 0);
-        // Version
-        ss << txTo.nVersion;
-        // Input prevouts/nSequence (none/all, depending on flags)
-        ss << hashPrevouts;
-        ss << hashSequence;
-        // The input being signed (replacing the scriptSig with scriptCode +
-        // amount). The prevout may already be contained in hashPrevout, and the
-        // nSequence may already be contain in hashSequence.
-        ss << txTo.vin[nIn].prevout;
-        ss << scriptCode;
-        ss << amount.GetSatoshis();
-        ss << txTo.vin[nIn].nSequence;
-        // Outputs (none/one/all, depending on flags)
-        ss << hashOutputs;
-        // Locktime
-        ss << txTo.nLockTime;
-        // Sighash type
-        ss << sigHashType;
-
-        return ss.GetHash();
-    }
-
-*/
->>>>>>> ccd20d75
+}